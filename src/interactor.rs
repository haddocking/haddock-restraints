use crate::sasa;
use crate::structure;
use core::panic;
use serde::Deserialize;
use std::collections::HashSet;

/// Represents an interactor in a molecular system.
///
/// This struct contains information about a specific interactor, including
/// its identification, residues, atoms, target interactions, and various
/// parameters for interaction calculations.
#[derive(Deserialize, Debug, Clone)]
pub struct Interactor {
    /// Unique identifier for the interactor.
    id: u16,

    /// Chain identifier for the interactor.
    chain: String,

    /// Set of active residue numbers.
    active: HashSet<i16>,

    /// Optional list of active atom names.
    active_atoms: Option<Vec<String>>,

    /// Set of passive residue numbers.
    pub passive: HashSet<i16>,

    /// Optional list of passive atom names.
    passive_atoms: Option<Vec<String>>,
<<<<<<< HEAD
    wildcard: Option<String>,
=======

    /// Set of target interactor IDs.
>>>>>>> f2bf6b5b
    target: HashSet<u16>,

    /// Optional target distance for interactions.
    target_distance: Option<f64>,

    /// Optional lower margin for distance calculations.
    lower_margin: Option<f64>,

    /// Optional upper margin for distance calculations.
    upper_margin: Option<f64>,

    /// Optional path to the structure file.
    structure: Option<String>,

    /// Optional flag to determine if passive residues should be derived from active ones.
    passive_from_active: Option<bool>,

    /// Optional flag to treat surface residues as passive.
    surface_as_passive: Option<bool>,

    /// Optional flag to filter buried residues.
    filter_buried: Option<bool>,

    /// Optional cutoff value for buried residue filtering.
    filter_buried_cutoff: Option<f64>,
}

#[allow(clippy::too_many_arguments)]
impl Interactor {
    /// Creates a new `Interactor` instance with default values.
    ///
    /// This method initializes a new `Interactor` with the given ID and default values for all other fields.
    /// It's marked with `#[allow(clippy::too_many_arguments)]` to suppress warnings about the number of fields,
    /// even though this constructor doesn't actually take multiple arguments.
    ///
    /// # Arguments
    ///
    /// * `id` - A `u16` that specifies the unique identifier for the new `Interactor`.
    ///
    /// # Returns
    ///
    /// A new `Interactor` instance with the specified ID and default values for all other fields.
    ///
    pub fn new(id: u16) -> Self {
        Interactor {
            id,
            chain: String::new(),
            active: HashSet::new(),
            passive: HashSet::new(),
            target: HashSet::new(),
            structure: None,
            passive_from_active: None,
            surface_as_passive: None,
            filter_buried: None,
            filter_buried_cutoff: None,
            active_atoms: None,
            passive_atoms: None,
            wildcard: None,
            target_distance: None,
            lower_margin: None,
            upper_margin: None,
        }
    }

    /// Checks if the Interactor is in a valid state.
    ///
    /// This method performs two validity checks:
    /// 1. Ensures that the target set is not empty.
    /// 2. Verifies that there's no overlap between active and passive residues.
    ///
    /// # Returns
    ///
    /// - `Ok(true)` if the Interactor is valid.
    /// - `Err(&str)` with an error message if any validity check fails.
    ///
    pub fn is_valid(&self) -> Result<bool, &str> {
        if self.target.is_empty() {
            return Err("Target residues are empty");
        }
        if self.active.intersection(&self.passive).next().is_some() {
            return Err("Active/Passive selections overlap");
        }
        Ok(true)
    }

    /// Sets passive residues based on the active residues and their neighboring residues.
    ///
    /// This method performs the following steps:
    /// 1. Opens the PDB file specified in the `structure` field.
    /// 2. Retrieves the residues corresponding to the active residues.
    /// 3. Performs a neighbor search to find residues within 5.0 Å of the active residues.
    /// 4. Adds these neighboring residues to the passive set.
    ///
    /// # Panics
    ///
    /// This method will panic if:
    /// - The `structure` field is `None`.
    /// - There's an error opening or parsing the PDB file.
    ///
    /// # Side Effects
    ///
    /// This method modifies the `passive` set of the `Interactor`, adding new residues based on
    /// the neighbor search results.
    ///
    /// # Dependencies
    ///
    /// This method relies on external functions from the `pdbtbx` and `structure` modules:
    /// - `pdbtbx::open_pdb`
    /// - `structure::get_residues`
    /// - `structure::neighbor_search`
    ///
    pub fn set_passive_from_active(&mut self) {
        match pdbtbx::open_pdb(
            self.structure.clone().unwrap(),
            pdbtbx::StrictnessLevel::Loose,
        ) {
            Ok((pdb, _warnings)) => {
                let residues = structure::get_residues(
                    &pdb,
                    self.active.iter().map(|x| *x as isize).collect(),
                );

                let neighbors = structure::neighbor_search(pdb.clone(), residues, 5.0);

                // Add these neighbors to the passive set
                neighbors.iter().for_each(|x| {
                    self.passive.insert(*x as i16);
                });
            }
            Err(e) => {
                panic!("Error opening PDB file: {:?}", e);
            }
        }
    }

    /// Sets surface residues as passive based on their solvent accessible surface area (SASA).
    ///
    /// This method performs the following steps:
    /// 1. Opens the PDB file specified in the `structure` field.
    /// 2. Calculates the SASA for all residues in the structure.
    /// 3. Identifies surface residues (those with relative SASA > 0.7) on the same chain as the interactor.
    /// 4. Adds these surface residues to the passive set.
    ///
    /// # Panics
    ///
    /// This method will panic if:
    /// - The `structure` field is `None`.
    /// - There's an error opening or parsing the PDB file.
    ///
    /// # Side Effects
    ///
    /// This method modifies the `passive` set of the `Interactor`, adding new residues based on
    /// the SASA calculation results.
    ///
    /// # Dependencies
    ///
    /// This method relies on external functions from the `pdbtbx` and `sasa` modules:
    /// - `pdbtbx::open_pdb`
    /// - `sasa::calculate_sasa`
    ///
    /// # Note
    ///
    /// The threshold for considering a residue as "surface" is set to 0.7 relative SASA.
    /// This value may need to be adjusted based on specific requirements.
    pub fn set_surface_as_passive(&mut self) {
        match pdbtbx::open_pdb(
            self.structure.clone().unwrap(),
            pdbtbx::StrictnessLevel::Loose,
        ) {
            Ok((pdb, _warnings)) => {
                let sasa = sasa::calculate_sasa(pdb.clone());

                // Add these neighbors to the passive set
                sasa.iter().for_each(|r| {
                    // If the `rel_sasa_total` is more than 0.7 then add it to the passive set
                    if r.rel_sasa_total > 0.7 && r.chain == self.chain {
                        self.passive.insert(r.residue.serial_number() as i16);
                    }
                });
            }
            Err(e) => {
                panic!("Error opening PDB file: {:?}", e);
            }
        }
    }

    /// Removes buried residues from both active and passive sets based on solvent accessible surface area (SASA).
    ///
    /// This method performs the following steps:
    /// 1. Opens the PDB file specified in the `structure` field.
    /// 2. Calculates the SASA for all residues in the structure.
    /// 3. Identifies buried residues (those with relative SASA below a certain cutoff) on the same chain as the interactor.
    /// 4. Removes these buried residues from both the active and passive sets.
    ///
    /// # Panics
    ///
    /// This method will panic if:
    /// - The `structure` field is `None`.
    /// - There's an error opening or parsing the PDB file.
    ///
    /// # Side Effects
    ///
    /// This method modifies both the `active` and `passive` sets of the `Interactor`,
    /// removing residues based on the SASA calculation results.
    ///
    /// # Dependencies
    ///
    /// This method relies on external functions from the `pdbtbx` and `sasa` modules:
    /// - `pdbtbx::open_pdb`
    /// - `sasa::calculate_sasa`
    ///
    /// # Note
    ///
    /// The default threshold for considering a residue as "buried" is set to 0.7 relative SASA.
    /// This can be customized by setting the `filter_buried_cutoff` field of the `Interactor`.
    pub fn remove_buried_residues(&mut self) {
        match pdbtbx::open_pdb(
            self.structure.clone().unwrap(),
            pdbtbx::StrictnessLevel::Loose,
        ) {
            Ok((pdb, _warnings)) => {
                let sasa = sasa::calculate_sasa(pdb.clone());

                let sasa_cutoff = self.filter_buried_cutoff.unwrap_or(0.7);

                sasa.iter().for_each(|r| {
                    // If the `rel_sasa_total` is more than 0.7 then add it to the passive set
                    if r.rel_sasa_total < sasa_cutoff && r.chain == self.chain {
                        // This residue is not accessible, remove it from the passive and active sets
                        self.passive.remove(&(r.residue.serial_number() as i16));
                        self.active.remove(&(r.residue.serial_number() as i16));
                    }
                });
            }
            Err(e) => {
                panic!("Error opening PDB file: {:?}", e);
            }
        }
    }

    /// Returns the unique identifier of the Interactor.
    ///
    /// # Returns
    ///
    /// A `u16` representing the ID of the Interactor.
    pub fn id(&self) -> u16 {
        self.id
    }

    /// Returns the chain identifier of the Interactor.
    ///
    /// # Returns
    ///
    /// A string slice (`&str`) representing the chain of the Interactor.
    pub fn chain(&self) -> &str {
        &self.chain
    }

    /// Returns a reference to the set of active residues.
    ///
    /// # Returns
    ///
    /// A reference to a `HashSet<i16>` containing the active residue numbers.
    pub fn active(&self) -> &HashSet<i16> {
        &self.active
    }

    /// Returns a reference to the set of passive residues.
    ///
    /// # Returns
    ///
    /// A reference to a `HashSet<i16>` containing the passive residue numbers.
    pub fn passive(&self) -> &HashSet<i16> {
        &self.passive
    }

<<<<<<< HEAD
    pub fn wildcard(&self) -> &str {
        match &self.wildcard {
            Some(wildcard) => wildcard,
            None => "",
        }
    }

=======
    /// Returns a reference to the set of target interactor IDs.
    ///
    /// # Returns
    ///
    /// A reference to a `HashSet<u16>` containing the IDs of target interactors.
>>>>>>> f2bf6b5b
    pub fn target(&self) -> &HashSet<u16> {
        &self.target
    }

    /// Returns the structure file path of the Interactor.
    ///
    /// # Returns
    ///
    /// A string slice (`&str`) representing the structure file path, or an empty string if not set.
    pub fn structure(&self) -> &str {
        match &self.structure {
            Some(structure) => structure,
            None => "",
        }
    }

    /// Sets the structure file path for the Interactor.
    ///
    /// # Arguments
    ///
    /// * `structure` - A string slice containing the path to the structure file.
    pub fn set_structure(&mut self, structure: &str) {
        self.structure = Some(structure.to_string());
    }

    /// Sets the chain identifier for the Interactor.
    ///
    /// # Arguments
    ///
    /// * `chain` - A string slice containing the chain identifier.
    pub fn set_chain(&mut self, chain: &str) {
        self.chain = chain.to_string();
    }

    /// Sets the active residues for the Interactor.
    ///
    /// # Arguments
    ///
    /// * `active` - A vector of `i16` values representing the active residue numbers.
    pub fn set_active(&mut self, active: Vec<i16>) {
        self.active = active.into_iter().collect();
    }

    /// Sets the passive residues for the Interactor.
    ///
    /// # Arguments
    ///
    /// * `passive` - A vector of `i16` values representing the passive residue numbers.
    pub fn set_passive(&mut self, passive: Vec<i16>) {
        self.passive = passive.into_iter().collect();
    }

<<<<<<< HEAD
    pub fn set_wildcard(&mut self, wildcard: &str) {
        self.wildcard = Some(wildcard.to_string());
    }

=======
    /// Sets the target distance for the Interactor.
    ///
    /// # Arguments
    ///
    /// * `distance` - A `f64` value representing the target distance.
>>>>>>> f2bf6b5b
    pub fn set_target_distance(&mut self, distance: f64) {
        self.target_distance = Some(distance);
    }

    /// Sets the lower margin for the Interactor.
    ///
    /// # Arguments
    ///
    /// * `margin` - A `f64` value representing the lower margin.
    pub fn set_lower_margin(&mut self, margin: f64) {
        self.lower_margin = Some(margin);
    }

    /// Sets the upper margin for the Interactor.
    ///
    /// # Arguments
    ///
    /// * `margin` - A `f64` value representing the upper margin.
    pub fn set_upper_margin(&mut self, margin: f64) {
        self.upper_margin = Some(margin);
    }

    /// Returns whether passive residues should be derived from active residues.
    ///
    /// # Returns
    ///
    /// A `bool` indicating if passive residues should be derived from active ones.
    pub fn passive_from_active(&self) -> bool {
        self.passive_from_active.unwrap_or(false)
    }

    /// Returns whether surface residues should be treated as passive.
    ///
    /// # Returns
    ///
    /// A `bool` indicating if surface residues should be treated as passive.
    pub fn surface_as_passive(&self) -> bool {
        self.surface_as_passive.unwrap_or(false)
    }

    /// Returns whether buried residues should be filtered.
    ///
    /// # Returns
    ///
    /// A `bool` indicating if buried residues should be filtered.
    pub fn filter_buried(&self) -> bool {
        self.filter_buried.unwrap_or(false)
    }

    /// Adds a target interactor ID.
    ///
    /// # Arguments
    ///
    /// * `target` - A `u16` value representing the ID of the target interactor to add.
    pub fn add_target(&mut self, target: u16) {
        self.target.insert(target);
    }

    /// Sets the active atoms for the Interactor.
    ///
    /// # Arguments
    ///
    /// * `atoms` - A vector of `String`s representing the active atom names.
    pub fn set_active_atoms(&mut self, atoms: Vec<String>) {
        self.active_atoms = Some(atoms);
    }

    /// Sets the passive atoms for the Interactor.
    ///
    /// # Arguments
    ///
    /// * `atoms` - A vector of `String`s representing the passive atom names.
    pub fn set_passive_atoms(&mut self, atoms: Vec<String>) {
        self.passive_atoms = Some(atoms);
    }

<<<<<<< HEAD
    pub fn create_block(&self, passive_res: Vec<PassiveResidues>) -> String {
=======
    /// Creates a block of restraints for the Interactor.
    ///
    /// This method generates a string representation of restraints for the Interactor,
    /// based on its active residues and the provided target residues.
    ///
    /// # Arguments
    ///
    /// * `target_res` - A vector of tuples, each containing a chain identifier (&str)
    ///                  and a residue number (&i16) for the target residues.
    ///
    /// # Returns
    ///
    /// A `String` containing the formatted block of restraints.
    ///
    /// # Details
    ///
    /// The method performs the following steps:
    /// 1. Sorts the active residues and target residues.
    /// 2. Determines if multiline formatting is needed (for multiple target residues).
    /// 3. For each active residue:
    ///    - Formats atom strings for active and passive atoms.
    ///    - Creates assignment strings for each target residue.
    ///    - Adds distance constraints.
    ///
    /// The resulting block includes all necessary restraints formatted according
    /// to the Interactor's properties and the provided target residues.
    pub fn create_block(&self, target_res: Vec<(&str, &i16)>) -> String {
>>>>>>> f2bf6b5b
        let mut block = String::new();
        let mut _active: Vec<i16> = self.active().iter().cloned().collect();
        _active.sort();

        // Sort the target residues by residue number
        let mut passive_res: Vec<PassiveResidues> = passive_res.clone();
        passive_res.sort_by(|a, b| a.res_number.cmp(&b.res_number));

        // Check if need to use multiline separation
        let multiline = passive_res.len() > 1;

        for resnum in _active {
            let atom_str = format_atom_string(&self.active_atoms);

            let mut assign_str = format!(
                "assign ( resid {} and segid {}{} {})",
                resnum,
                self.chain(),
                atom_str,
                &self.wildcard()
            );

            if multiline {
                assign_str += "\n       (\n";
            }

            block.push_str(assign_str.as_str());

            // panic!("Target res: {:?}", target_res);

            let res_lines: Vec<String> = passive_res
                .iter()
                .enumerate()
                .map(|(index, res)| {
                    let passive_atom_str = format_atom_string(&self.passive_atoms);

                    let mut res_line = String::new();
                    if multiline {
                        res_line.push_str(
                            format!(
                                "        ( {} segid {}{} {})\n",
                                res.res_number
                                    .map_or(String::new(), |num| format!("resid {} and", num)),
                                res.chain_id,
                                passive_atom_str,
                                res.wildcard
                            )
                            .as_str(),
                        );
                    } else {
                        res_line.push_str(
                            format!(
                                " ( {} segid {}{} {})",
                                res.res_number
                                    .map_or(String::new(), |num| format!("resid {} and", num)),
                                res.chain_id,
                                passive_atom_str,
                                res.wildcard
                            )
                            .as_str(),
                        );
                    }

                    if index != passive_res.len() - 1 {
                        res_line.push_str("     or\n");
                    }
                    res_line
                })
                .collect();

            block.push_str(&res_lines.join(""));

            let distance_string = format_distance_string(
                &self.target_distance,
                &self.lower_margin,
                &self.upper_margin,
            );
            if multiline {
                block.push_str(format!("       ) {}\n\n", distance_string).as_str());
            } else {
                block.push_str(format!(" {}\n\n", distance_string).as_str())
            }
        }
        block
    }
}

<<<<<<< HEAD
#[derive(Debug, Clone)]
pub struct PassiveResidues<'a> {
    chain_id: &'a str,
    res_number: Option<i16>,
    wildcard: &'a str,
}

pub fn collect_residues(interactors: Vec<&Interactor>) -> Vec<PassiveResidues> {
    let mut resnums = Vec::new();
=======
/// Collects residue numbers from a vector of Interactors.
///
/// This function gathers both active and passive residue numbers from each Interactor,
/// along with their corresponding chain identifiers.
///
/// # Arguments
///
/// * `interactors` - A vector of references to Interactor objects.
///
/// # Returns
///
/// A vector of tuples, where each tuple contains:
/// - A string slice representing the chain identifier
/// - A reference to an i16 representing the residue number
///
pub fn collect_resnums(interactors: Vec<&Interactor>) -> Vec<(&str, &i16)> {
    let mut resnums = Vec::<(&str, &i16)>::new();
>>>>>>> f2bf6b5b
    for interactor in interactors {
        let active = interactor.active().iter().map(|&x| PassiveResidues {
            chain_id: interactor.chain(),
            res_number: Some(x),
            wildcard: interactor.wildcard(),
        });

        let passive = interactor.passive().iter().map(|&x| PassiveResidues {
            chain_id: interactor.chain(),
            res_number: Some(x),
            wildcard: interactor.wildcard(),
        });

        resnums.extend(active);
        resnums.extend(passive);

        // If both active and passive are empty, add a single ResidueIdentifier with None as res_number
        if interactor.active().is_empty() && interactor.passive().is_empty() {
            resnums.push(PassiveResidues {
                chain_id: interactor.chain(),
                res_number: None,
                wildcard: interactor.wildcard(),
            });
        }
    }
    resnums
}

/// Formats a distance string based on target, lower, and upper bounds.
///
/// This function creates a formatted string representing distance constraints.
/// If any of the input values are None, default values are used.
///
/// # Arguments
///
/// * `target` - An Option<f64> representing the target distance.
/// * `lower` - An Option<f64> representing the lower bound of the distance.
/// * `upper` - An Option<f64> representing the upper bound of the distance.
///
/// # Returns
///
/// A String containing the formatted distance values, with one decimal place precision.
///
pub fn format_distance_string(
    target: &Option<f64>,
    lower: &Option<f64>,
    upper: &Option<f64>,
) -> String {
    let target = match target {
        Some(target) => target,
        None => &2.0,
    };

    let lower = match lower {
        Some(lower) => lower,
        None => &2.0,
    };

    let upper = match upper {
        Some(upper) => upper,
        None => &0.0,
    };

    format!("{:.1} {:.1} {:.1}", target, lower, upper)
}

/// Formats a string representing atom names for use in constraints.
///
/// This function takes an optional vector of atom names and formats them
/// into a string suitable for use in constraint definitions.
///
/// # Arguments
///
/// * `atoms` - An Option<Vec<String>> containing atom names.
///
/// # Returns
///
/// A String containing the formatted atom names, or an empty string if no atoms are provided.
///
pub fn format_atom_string(atoms: &Option<Vec<String>>) -> String {
    match atoms {
        Some(atoms) => {
            let atoms: Vec<String> = atoms.iter().map(|x| format!(" and name {}", x)).collect();
            atoms.join("")
        }
        None => "".to_string(),
    }
}

#[cfg(test)]
mod tests {

    use crate::interactor::{Interactor, PassiveResidues};

    #[test]
    fn test_create_block_multiline() {
        let mut interactor = Interactor::new(1);
        interactor.set_active(vec![1]);
        interactor.set_chain("A");

        let observed = interactor.create_block(vec![
            PassiveResidues {
                chain_id: "B",
                res_number: Some(2),
                wildcard: "",
            },
            PassiveResidues {
                chain_id: "B",
                res_number: Some(3),
                wildcard: "",
            },
        ]);

        let block = "assign ( resid 1 and segid A )\n       (\n        ( resid 2 and segid B )\n     or\n        ( resid 3 and segid B )\n       ) 2.0 2.0 0.0\n\n";

        assert_eq!(observed, block);
    }

    #[test]
    fn test_create_block_oneline() {
        let mut interactor = Interactor::new(1);
        interactor.set_active(vec![1]);
        interactor.set_chain("A");

        let observed = interactor.create_block(vec![PassiveResidues {
            chain_id: "B",
            res_number: Some(2),
            wildcard: "",
        }]);

        let block = "assign ( resid 1 and segid A ) ( resid 2 and segid B ) 2.0 2.0 0.0\n\n";

        assert_eq!(observed, block);
    }

    #[test]
    fn test_create_block_active_atoms() {
        let mut interactor = Interactor::new(1);
        interactor.set_active(vec![1]);
        interactor.set_chain("A");
        interactor.set_active_atoms(vec!["CA".to_string()]);

        let observed = interactor.create_block(vec![PassiveResidues {
            chain_id: "B",
            res_number: Some(2),
            wildcard: "",
        }]);

        let block =
            "assign ( resid 1 and segid A and name CA ) ( resid 2 and segid B ) 2.0 2.0 0.0\n\n";

        assert_eq!(observed, block);
    }

    #[test]
    fn test_create_block_passive_atoms() {
        let mut interactor = Interactor::new(1);
        interactor.set_active(vec![1]);
        interactor.set_chain("A");
        interactor.set_passive_atoms(vec!["CA".to_string()]);

        let observed = interactor.create_block(vec![PassiveResidues {
            chain_id: "B",
            res_number: Some(2),
            wildcard: "",
        }]);

        let block =
            "assign ( resid 1 and segid A ) ( resid 2 and segid B and name CA ) 2.0 2.0 0.0\n\n";

        assert_eq!(observed, block);
    }

    #[test]
    fn test_create_block_active_passive_atoms() {
        let mut interactor = Interactor::new(1);
        interactor.set_active(vec![1]);
        interactor.set_chain("A");
        interactor.set_active_atoms(vec!["CA".to_string()]);
        interactor.set_passive_atoms(vec!["CB".to_string()]);

        let observed = interactor.create_block(vec![PassiveResidues {
            chain_id: "B",
            res_number: Some(2),
            wildcard: "",
        }]);

        let block =
            "assign ( resid 1 and segid A and name CA ) ( resid 2 and segid B and name CB ) 2.0 2.0 0.0\n\n";

        assert_eq!(observed, block);
    }

    #[test]
    fn test_create_multiline_block_active_passive_atoms() {
        let mut interactor = Interactor::new(1);
        interactor.set_active(vec![1]);
        interactor.set_chain("A");
        interactor.set_active_atoms(vec!["CA".to_string()]);
        interactor.set_passive_atoms(vec!["CB".to_string()]);

        let observed = interactor.create_block(vec![
            PassiveResidues {
                chain_id: "B",
                res_number: Some(2),
                wildcard: "",
            },
            PassiveResidues {
                chain_id: "B",
                res_number: Some(3),
                wildcard: "",
            },
        ]);

        let block = "assign ( resid 1 and segid A and name CA )\n       (\n        ( resid 2 and segid B and name CB )\n     or\n        ( resid 3 and segid B and name CB )\n       ) 2.0 2.0 0.0\n\n";

        assert_eq!(observed, block);
    }

    #[test]
    fn test_create_block_with_distance() {
        let mut interactor = Interactor::new(1);
        interactor.set_active(vec![1]);
        interactor.set_chain("A");
        interactor.set_target_distance(5.0);
        interactor.set_lower_margin(0.0);

        let observed = interactor.create_block(vec![PassiveResidues {
            chain_id: "B",
            res_number: Some(2),
            wildcard: "",
        }]);

        let block = "assign ( resid 1 and segid A ) ( resid 2 and segid B ) 5.0 0.0 0.0\n\n";

        assert_eq!(observed, block);
    }
}<|MERGE_RESOLUTION|>--- conflicted
+++ resolved
@@ -28,12 +28,6 @@
 
     /// Optional list of passive atom names.
     passive_atoms: Option<Vec<String>>,
-<<<<<<< HEAD
-    wildcard: Option<String>,
-=======
-
-    /// Set of target interactor IDs.
->>>>>>> f2bf6b5b
     target: HashSet<u16>,
 
     /// Optional target distance for interactions.
@@ -310,7 +304,6 @@
         &self.passive
     }
 
-<<<<<<< HEAD
     pub fn wildcard(&self) -> &str {
         match &self.wildcard {
             Some(wildcard) => wildcard,
@@ -318,13 +311,18 @@
         }
     }
 
-=======
+    pub fn wildcard(&self) -> &str {
+        match &self.wildcard {
+            Some(wildcard) => wildcard,
+            None => "",
+        }
+    }
+
     /// Returns a reference to the set of target interactor IDs.
     ///
     /// # Returns
     ///
     /// A reference to a `HashSet<u16>` containing the IDs of target interactors.
->>>>>>> f2bf6b5b
     pub fn target(&self) -> &HashSet<u16> {
         &self.target
     }
@@ -377,18 +375,19 @@
         self.passive = passive.into_iter().collect();
     }
 
-<<<<<<< HEAD
     pub fn set_wildcard(&mut self, wildcard: &str) {
         self.wildcard = Some(wildcard.to_string());
     }
 
-=======
+    pub fn set_wildcard(&mut self, wildcard: &str) {
+        self.wildcard = Some(wildcard.to_string());
+    }
+
     /// Sets the target distance for the Interactor.
     ///
     /// # Arguments
     ///
     /// * `distance` - A `f64` value representing the target distance.
->>>>>>> f2bf6b5b
     pub fn set_target_distance(&mut self, distance: f64) {
         self.target_distance = Some(distance);
     }
@@ -465,9 +464,6 @@
         self.passive_atoms = Some(atoms);
     }
 
-<<<<<<< HEAD
-    pub fn create_block(&self, passive_res: Vec<PassiveResidues>) -> String {
-=======
     /// Creates a block of restraints for the Interactor.
     ///
     /// This method generates a string representation of restraints for the Interactor,
@@ -494,8 +490,7 @@
     ///
     /// The resulting block includes all necessary restraints formatted according
     /// to the Interactor's properties and the provided target residues.
-    pub fn create_block(&self, target_res: Vec<(&str, &i16)>) -> String {
->>>>>>> f2bf6b5b
+    pub fn create_block(&self, passive_res: Vec<PassiveResidues>) -> String {
         let mut block = String::new();
         let mut _active: Vec<i16> = self.active().iter().cloned().collect();
         _active.sort();
@@ -583,7 +578,6 @@
     }
 }
 
-<<<<<<< HEAD
 #[derive(Debug, Clone)]
 pub struct PassiveResidues<'a> {
     chain_id: &'a str,
@@ -591,9 +585,6 @@
     wildcard: &'a str,
 }
 
-pub fn collect_residues(interactors: Vec<&Interactor>) -> Vec<PassiveResidues> {
-    let mut resnums = Vec::new();
-=======
 /// Collects residue numbers from a vector of Interactors.
 ///
 /// This function gathers both active and passive residue numbers from each Interactor,
@@ -609,9 +600,8 @@
 /// - A string slice representing the chain identifier
 /// - A reference to an i16 representing the residue number
 ///
-pub fn collect_resnums(interactors: Vec<&Interactor>) -> Vec<(&str, &i16)> {
-    let mut resnums = Vec::<(&str, &i16)>::new();
->>>>>>> f2bf6b5b
+pub fn collect_residues(interactors: Vec<&Interactor>) -> Vec<PassiveResidues> {
+    let mut resnums = Vec::new();
     for interactor in interactors {
         let active = interactor.active().iter().map(|&x| PassiveResidues {
             chain_id: interactor.chain(),
